# A Podcast Downloader (acst-dl)

A powerful Python-based podcast downloader that extracts and downloads MP3 files from web pages and RSS feeds. Features intelligent duplicate detection, MP3 tag management, and organized file storage.

## 🎵 Features

- **Multi-source Support**: Download from HTML pages, RSS feeds, and any web content containing MP3 links
- **Smart Content-Based Duplicate Detection**: Advanced duplicate detection using file metadata prevents re-downloading the same content from different URLs
- **MP3 Tag Management**: Automatically tag downloaded files with album, track number, and release date information
- **Organized Storage**: Creates structured output directories with subfolders for each podcast source
- **Progress Tracking**: Real-time download progress with detailed logging and emoji indicators
- **Robust Error Handling**: Comprehensive error messages for network issues, SSL problems, and timeouts
- **Flexible Configuration**: JSON-based configuration with support for multiple podcast sources
- **Browser Simulation**: Uses realistic user-agent headers to avoid blocking
- **SSL Flexibility**: Option to bypass SSL verification for problematic certificates
- **Cleanup Features**: Automatic cleanup of old files and temporary content

## 📋 Requirements

- Python 3.8 or higher
- Poetry (recommended) or pip for dependency management

## 🚀 Installation

### Using Poetry (Recommended)

```bash
# Clone the repository
git clone <repository-url>
cd acst-dl

# Install dependencies
poetry install

# Activate virtual environment
poetry shell
```

### Using pip

```bash
# Clone the repository
git clone <repository-url>
cd acst-dl

# Install dependencies
pip install requests beautifulsoup4 mutagen
```

## ⚙️ Configuration

Create a configuration file named [`acst-dl-config.json`](acst-dl-config.json) in the project directory:

```json
{
  "urls": {
    "Podcast Name": "https://example.com/podcast-feed",
    "Another Podcast": "https://example.com/another-feed"
  },
  "output_directory": "downloads",
  "timeout": 30,
  "max_mp3_links": 5,
  "download_mp3_files": true,
  "enable_album_tagging": true,
  "enable_track_tagging": true,
  "enable_release_date_tagging": false,
  "verify_ssl": true
}
```

### Configuration Options

| Option                                                  | Type    | Default       | Description                                |
| ------------------------------------------------------- | ------- | ------------- | ------------------------------------------ |
| [`urls`](acst-dl-config.json:3)                         | Object  | Required      | Dictionary of podcast names and their URLs |
| [`output_directory`](acst-dl-config.json:5)             | String  | `"downloads"` | Base directory for downloaded files        |
| [`timeout`](acst-dl-config.json:6)                      | Number  | `30`          | Request timeout in seconds                 |
| [`max_mp3_links`](acst-dl-config.json:7)                | Number  | `null`        | Maximum MP3 links to extract per URL       |
| [`download_mp3_files`](acst-dl-config.json:8)           | Boolean | `false`       | Whether to download MP3 files              |
| [`enable_album_tagging`](acst-dl-config.json:9)         | Boolean | `false`       | Set album tag to podcast name              |
| [`enable_track_tagging`](acst-dl-config.json:10)        | Boolean | `false`       | Add track numbers to MP3 files             |
| [`enable_release_date_tagging`](acst-dl-config.json:11) | Boolean | `false`       | Add release date tags                      |
| [`verify_ssl`](acst-dl-config.json:12)                  | Boolean | `true`        | Verify SSL certificates                    |

## 📖 Usage

### Basic Usage

```bash
# Run with default config
python acst-dl.py

# Run with custom config file
python acst-dl.py --config /path/to/config.json
```

### Example Configuration

```json
{
  "urls": {
    "Tech News": "https://feeds.feedburner.com/TechCrunch",
    "Daily Update": "https://example.com/daily-podcast.rss"
  },
  "output_directory": "./podcasts",
  "download_mp3_files": true,
  "enable_album_tagging": true,
  "max_mp3_links": 10
}
```

## 📁 Output Structure

The tool creates an organized directory structure:

```
downloads/
├── Tech News/
│   ├── 2024-01-15-120000000000_episode1_a1b2c3d4.mp3
│   ├── 2024-01-15-120500000000_episode2_e5f6g7h8.mp3
│   └── ...
└── Daily Update/
    ├── 2024-01-15-130000000000_daily1_i9j0k1l2.mp3
    └── ...
```

<<<<<<< HEAD
## 📦 Dependencies
=======
### Filename Format

Downloaded MP3 files use the format:
`YYYY-MM-DD-HHMMSSSSSSSS_basename_hash.mp3`

- **Timestamp**: High-precision timestamp for unique ordering
- **Basename**: Original filename from URL
- **Hash**: 8-character URL hash for duplicate detection

## 🎯 Features in Detail

### Duplicate Detection

The tool uses advanced content-based duplicate detection:
- **URL-based deduplication**: Removes identical URLs during link extraction
- **Content-based deduplication**: Uses HEAD requests to compare file metadata (size, modification date, ETag)
- **Performance optimized**: Only checks first `max_mp3_links * 2` files to avoid delays on large feeds
- **Smart identification**: Detects when different URLs point to the same content
- **Hash-based filename detection**: Prevents re-downloading during subsequent runs
- Updates tags on existing files if needed

#### How Content Deduplication Works

1. **Link Collection**: Extracts all MP3 links from HTML/RSS content
2. **URL Deduplication**: Removes any identical URLs
3. **Metadata Checking**: Performs HEAD requests on up to `max_mp3_links * 2` links
4. **Content Comparison**: Compares file size, last-modified date, and ETag to identify duplicates
5. **Final Selection**: Takes unique content from the top of the list up to `max_mp3_links`

This approach effectively handles cases where the same podcast episode is available from multiple URLs (e.g., CDN mirrors, feed redirects).

### MP3 Tag Management

Supports ID3v2 tags:
- **Album**: Set to podcast name
- **Track**: Sequential track numbers
- **Release Date**: Current date with track number as day

### Error Handling

Comprehensive error handling for:
- DNS resolution failures
- SSL certificate issues
- Connection timeouts
- Server unavailability
- Invalid MP3 files

## 🔧 Advanced Usage
>>>>>>> 332668aa

### SSL Certificate Issues

For sites with SSL problems:

```json
{
  "verify_ssl": false
}
```

### Limited Downloads

To limit MP3 downloads per source:

```json
{
  "max_mp3_links": 5
}
```

<<<<<<< HEAD
## 🚨 Troubleshooting
=======
### Extract Links Only

To extract MP3 links without downloading:

```json
{
  "download_mp3_files": false
}
```

## 🐛 Troubleshooting
>>>>>>> 332668aa

### Common Issues

**SSL Certificate Errors**
```
🔒 SSL certificate error: Try setting 'verify_ssl': false
```
Solution: Set [`verify_ssl`](acst-dl-config.json:12) to `false` in config.

**DNS Resolution Failed**
```
🌐 DNS resolution failed: Domain not found
```
Solution: Check URL validity and internet connection.

**Connection Timeout**
```
⏱️ Timeout downloading: Server too slow or unresponsive
```
Solution: Increase [`timeout`](acst-dl-config.json:6) value in config.

### Debug Mode

For verbose output, check the console logs. The tool provides detailed emoji-coded status messages:
- 🚀 Starting operations
- 🌐 Network operations
- 📥 Download progress
- ✅ Successful operations
- ❌ Errors and failures
- 🏷️ Tag operations
- 🧹 Cleanup operations

<<<<<<< HEAD
=======
## 🤝 Contributing

1. Fork the repository
2. Create a feature branch (`git checkout -b feature/amazing-feature`)
3. Commit your changes (`git commit -m 'Add amazing feature'`)
4. Push to the branch (`git push origin feature/amazing-feature`)
5. Open a Pull Request
>>>>>>> 332668aa

## 📄 License

This project is licensed under the MIT License - see the [`LICENSE`](LICENSE) file for details.

## 🛠️ Dependencies

- **requests**: HTTP library for downloading content
- **beautifulsoup4**: HTML/XML parsing for link extraction
- **mutagen**: MP3 metadata manipulation
- **pyinstaller**: For creating standalone executables

## 💡 Tips

- Use descriptive names in the [`urls`](acst-dl-config.json:3) configuration for better organization
- Enable [`enable_album_tagging`](acst-dl-config.json:9) for better music library integration
- Set [`max_mp3_links`](acst-dl-config.json:7) to avoid downloading entire archives
- Check the [`output_directory`](acst-dl-config.json:5) permissions before running

## 🔄 Version History

- **v0.2.0**: Enhanced duplicate detection and extraction improvements
  - **Content-based duplicate detection**: Uses file metadata (size, modification date, ETag) to identify duplicate content from different URLs
  - **Performance optimized deduplication**: Limits metadata checking to `max_mp3_links * 2` for faster processing on large feeds
  - **Improved link extraction**: Collects all MP3 links first, then applies deduplication and limits from the top
  - Enhanced HEAD request handling with proper SSL and timeout configuration

- **v0.1.0**: Initial release with core downloading functionality
  - MP3 link extraction from HTML/RSS
  - Hash-based duplicate detection
  - MP3 tag management
  - Organized file storage
  - Comprehensive error handling<|MERGE_RESOLUTION|>--- conflicted
+++ resolved
@@ -124,9 +124,6 @@
     └── ...
 ```
 
-<<<<<<< HEAD
-## 📦 Dependencies
-=======
 ### Filename Format
 
 Downloaded MP3 files use the format:
@@ -175,7 +172,6 @@
 - Invalid MP3 files
 
 ## 🔧 Advanced Usage
->>>>>>> 332668aa
 
 ### SSL Certificate Issues
 
@@ -197,9 +193,6 @@
 }
 ```
 
-<<<<<<< HEAD
-## 🚨 Troubleshooting
-=======
 ### Extract Links Only
 
 To extract MP3 links without downloading:
@@ -211,7 +204,6 @@
 ```
 
 ## 🐛 Troubleshooting
->>>>>>> 332668aa
 
 ### Common Issues
 
@@ -244,8 +236,6 @@
 - 🏷️ Tag operations
 - 🧹 Cleanup operations
 
-<<<<<<< HEAD
-=======
 ## 🤝 Contributing
 
 1. Fork the repository
@@ -253,7 +243,6 @@
 3. Commit your changes (`git commit -m 'Add amazing feature'`)
 4. Push to the branch (`git push origin feature/amazing-feature`)
 5. Open a Pull Request
->>>>>>> 332668aa
 
 ## 📄 License
 
