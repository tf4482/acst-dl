--- conflicted
+++ resolved
@@ -7,10 +7,7 @@
   "max_mp3_links": 5,
   "download_mp3_files": true,
   "enable_album_tagging": true,
-<<<<<<< HEAD
-=======
   "enable_track_tagging": true,
->>>>>>> bb01cb59
   "enable_release_date_tagging": true,
   "verify_ssl": false,
   "_comment_dns_optimization": "DNS optimization settings to reduce network requests",
